// SPDX-License-Identifier: Apache-2.0
// Copyright Authors of Cilium

package ipam

import (
	"context"
	"errors"
	"fmt"
	"github.com/cilium/cilium/pkg/ipam/staticip"
	"net"
	"reflect"
	"strconv"
	"sync"
	"time"

	"github.com/sirupsen/logrus"
	"github.com/vishvananda/netlink"
	"golang.org/x/sys/unix"
	metav1 "k8s.io/apimachinery/pkg/apis/meta/v1"
	"k8s.io/apimachinery/pkg/fields"
	"k8s.io/apimachinery/pkg/util/wait"
	"k8s.io/client-go/tools/cache"

	openStack "github.com/cilium/cilium/pkg/openstack/utils"

	alibabaCloud "github.com/cilium/cilium/pkg/alibabacloud/utils"
	"github.com/cilium/cilium/pkg/cidr"
	"github.com/cilium/cilium/pkg/ip"
	ipamOption "github.com/cilium/cilium/pkg/ipam/option"
	ipamTypes "github.com/cilium/cilium/pkg/ipam/types"
	ciliumv2 "github.com/cilium/cilium/pkg/k8s/apis/cilium.io/v2"
	"github.com/cilium/cilium/pkg/k8s/client"
	"github.com/cilium/cilium/pkg/k8s/informer"
	"github.com/cilium/cilium/pkg/k8s/utils"
	"github.com/cilium/cilium/pkg/lock"
	"github.com/cilium/cilium/pkg/logging/logfields"
	nodeTypes "github.com/cilium/cilium/pkg/node/types"
	"github.com/cilium/cilium/pkg/option"
	"github.com/cilium/cilium/pkg/trigger"
)

var (
	sharedNodeStore *nodeStore
	initNodeStore   sync.Once
)

const (
	fieldName = "name"

	customPool = "ipam.cilium.io/ip-pool"
	ipRecycle  = "eaystack.io/vpc-ip-claim-delete-policy"
)

// nodeStore represents a CiliumNode custom resource and binds the CR to a list
// of allocators
type nodeStore struct {
	// mutex protects access to all members of this struct
	mutex lock.RWMutex

	// ownNode is the last known version of the own node resource
	ownNode *ciliumv2.CiliumNode

	// allocators is a list of allocators tied to this custom resource
	allocators []*crdAllocator

	// refreshTrigger is the configured trigger to synchronize updates to
	// the custom resource with rate limiting
	refreshTrigger *trigger.Trigger

	// allocationPoolSize is the size of the IP pool for each address
	// family
	allocationPoolSize map[Family]int

	// signal for completion of restoration
	restoreFinished  chan struct{}
	restoreCloseOnce sync.Once

	clientset client.Clientset

	conf      Configuration
	mtuConfig MtuConfiguration

	ipsToPool map[string]string

	csipMgr *staticip.Manager
}

// newNodeStore initializes a new store which reflects the CiliumNode custom
// resource of the specified node name
func newNodeStore(nodeName string, conf Configuration, owner Owner, clientset client.Clientset, k8sEventReg K8sEventRegister, mtuConfig MtuConfiguration, csipMgr *staticip.Manager) *nodeStore {
	log.WithField(fieldName, nodeName).Info("Subscribed to CiliumNode custom resource")

	store := &nodeStore{
		allocators:         []*crdAllocator{},
		allocationPoolSize: map[Family]int{},
		conf:               conf,
		mtuConfig:          mtuConfig,
		clientset:          clientset,
		ipsToPool:          map[string]string{},
<<<<<<< HEAD
	}

	if csipMgr != nil {
		store.csipMgr = csipMgr
	}

=======
	}

	if csipMgr != nil {
		store.csipMgr = csipMgr
	}

>>>>>>> cb7859de
	store.restoreFinished = make(chan struct{})

	t, err := trigger.NewTrigger(trigger.Parameters{
		Name:        "crd-allocator-node-refresher",
		MinInterval: option.Config.IPAMCiliumNodeUpdateRate,
		TriggerFunc: store.refreshNodeTrigger,
	})
	if err != nil {
		log.WithError(err).Fatal("Unable to initialize CiliumNode synchronization trigger")
	}
	store.refreshTrigger = t

	// Create the CiliumNode custom resource. This call will block until
	// the custom resource has been created
	owner.UpdateCiliumNodeResource()
	apiGroup := "cilium/v2::CiliumNode"
	ciliumNodeSelector := fields.ParseSelectorOrDie("metadata.name=" + nodeName)
	_, ciliumNodeInformer := informer.NewInformer(
		utils.ListerWatcherWithFields(
			utils.ListerWatcherFromTyped[*ciliumv2.CiliumNodeList](clientset.CiliumV2().CiliumNodes()),
			ciliumNodeSelector),
		&ciliumv2.CiliumNode{},
		0,
		cache.ResourceEventHandlerFuncs{
			AddFunc: func(obj interface{}) {
				var valid, equal bool
				defer func() { k8sEventReg.K8sEventReceived(apiGroup, "CiliumNode", "create", valid, equal) }()
				if node, ok := obj.(*ciliumv2.CiliumNode); ok {
					valid = true
					store.updateLocalNodeResource(node.DeepCopy())
					k8sEventReg.K8sEventProcessed("CiliumNode", "create", true)
				} else {
					log.Warningf("Unknown CiliumNode object type %s received: %+v", reflect.TypeOf(obj), obj)
				}
			},
			UpdateFunc: func(oldObj, newObj interface{}) {
				var valid, equal bool
				defer func() { k8sEventReg.K8sEventReceived(apiGroup, "CiliumNode", "update", valid, equal) }()
				if oldNode, ok := oldObj.(*ciliumv2.CiliumNode); ok {
					if newNode, ok := newObj.(*ciliumv2.CiliumNode); ok {
						valid = true
						newNode = newNode.DeepCopy()
						if oldNode.DeepEqual(newNode) {
							// The UpdateStatus call in refreshNode requires an up-to-date
							// CiliumNode.ObjectMeta.ResourceVersion. Therefore, we store the most
							// recent version here even if the nodes are equal, because
							// CiliumNode.DeepEqual will consider two nodes to be equal even if
							// their resource version differs.
							store.setOwnNodeWithoutPoolUpdate(newNode)
							equal = true
							return
						}
						store.updateLocalNodeResource(newNode)
						k8sEventReg.K8sEventProcessed("CiliumNode", "update", true)
					} else {
						log.Warningf("Unknown CiliumNode object type %T received: %+v", oldNode, oldNode)
					}
				} else {
					log.Warningf("Unknown CiliumNode object type %T received: %+v", oldNode, oldNode)
				}
			},
			DeleteFunc: func(obj interface{}) {
				// Given we are watching a single specific
				// resource using the node name, any delete
				// notification means that the resource
				// matching the local node name has been
				// removed. No attempt to cast is required.
				store.deleteLocalNodeResource()
				k8sEventReg.K8sEventProcessed("CiliumNode", "delete", true)
				k8sEventReg.K8sEventReceived(apiGroup, "CiliumNode", "delete", true, false)
			},
		},
		nil,
	)

	go ciliumNodeInformer.Run(wait.NeverStop)

	log.WithField(fieldName, nodeName).Info("Waiting for CiliumNode custom resource to become available...")
	if ok := cache.WaitForCacheSync(wait.NeverStop, ciliumNodeInformer.HasSynced); !ok {
		log.WithField(fieldName, nodeName).Fatal("Unable to synchronize CiliumNode custom resource")
	} else {
		log.WithField(fieldName, nodeName).Info("Successfully synchronized CiliumNode custom resource")
	}

	for {
		minimumReached, required, numAvailable := store.hasMinimumIPsInPool()
		logFields := logrus.Fields{
			fieldName:   nodeName,
			"required":  required,
			"available": numAvailable,
		}
		if minimumReached {
			log.WithFields(logFields).Info("All required IPs are available in CRD-backed allocation pool")
			break
		}

		log.WithFields(logFields).WithField(
			logfields.HelpMessage,
			"Check if cilium-operator pod is running and does not have any warnings or error messages.",
		).Info("Waiting for IPs to become available in CRD-backed allocation pool")
		time.Sleep(5 * time.Second)
	}

	go func() {
		// Initial upstream sync must wait for the allocated IPs
		// to be restored
		<-store.restoreFinished
		store.refreshTrigger.TriggerWithReason("initial sync")
	}()

	return store
}

func deriveVpcCIDRs(node *ciliumv2.CiliumNode) (primaryCIDR *cidr.CIDR, secondaryCIDRs []*cidr.CIDR) {
	if len(node.Status.ENI.ENIs) > 0 {
		// A node belongs to a single VPC so we can pick the first ENI
		// in the list and derive the VPC CIDR from it.
		for _, eni := range node.Status.ENI.ENIs {
			c, err := cidr.ParseCIDR(eni.VPC.PrimaryCIDR)
			if err == nil {
				primaryCIDR = c
				for _, sc := range eni.VPC.CIDRs {
					c, err = cidr.ParseCIDR(sc)
					if err == nil {
						secondaryCIDRs = append(secondaryCIDRs, c)
					}
				}
				return
			}
		}
	}
	if len(node.Status.Azure.Interfaces) > 0 {
		for _, azif := range node.Status.Azure.Interfaces {
			c, err := cidr.ParseCIDR(azif.CIDR)
			if err == nil {
				primaryCIDR = c
				return
			}
		}
	}
	// return AlibabaCloud vpc CIDR
	if len(node.Status.AlibabaCloud.ENIs) > 0 {
		c, err := cidr.ParseCIDR(node.Spec.AlibabaCloud.CIDRBlock)
		if err == nil {
			primaryCIDR = c
			return
		}
	}
	if len(node.Status.OpenStack.ENIs) > 0 {
		// A node belongs to a single VPC so we can pick the first ENI
		// in the list and derive the VPC CIDR from it.
		for _, eni := range node.Status.OpenStack.ENIs {
			c, err := cidr.ParseCIDR(eni.Subnet.CIDR)
			if err == nil {
				primaryCIDR = c
				return
			}
		}
	}

	return
}

func (n *nodeStore) autoDetectIPv4NativeRoutingCIDR() bool {
	if primaryCIDR, secondaryCIDRs := deriveVpcCIDRs(n.ownNode); primaryCIDR != nil {
		allCIDRs := append([]*cidr.CIDR{primaryCIDR}, secondaryCIDRs...)
		if nativeCIDR := n.conf.GetIPv4NativeRoutingCIDR(); nativeCIDR != nil {
			found := false
			for _, vpcCIDR := range allCIDRs {
				logFields := logrus.Fields{
					"vpc-cidr":                   vpcCIDR.String(),
					option.IPv4NativeRoutingCIDR: nativeCIDR.String(),
				}

				ranges4, _ := ip.CoalesceCIDRs([]*net.IPNet{nativeCIDR.IPNet, vpcCIDR.IPNet})
				if len(ranges4) != 1 {
					log.WithFields(logFields).Info("Native routing CIDR does not contain VPC CIDR, trying next")
				} else {
					found = true
					log.WithFields(logFields).Info("Native routing CIDR contains VPC CIDR, ignoring autodetected VPC CIDRs.")
					break
				}
			}
			if !found {
				log.Fatal("None of the VPC CIDRs contains the specified native routing CIDR")
			}
		} else {
			log.WithFields(logrus.Fields{
				"vpc-cidr": primaryCIDR.String(),
			}).Info("Using autodetected primary VPC CIDR.")
			n.conf.SetIPv4NativeRoutingCIDR(primaryCIDR)
		}
		return true
	} else {
		log.Info("Could not determine VPC CIDRs")
		return false
	}
}

// hasMinimumIPsInPool returns true if the required number of IPs is available
// in the allocation pool. It also returns the number of IPs required and
// available.
func (n *nodeStore) hasMinimumIPsInPool() (minimumReached bool, required, numAvailable int) {
	n.mutex.RLock()
	defer n.mutex.RUnlock()

	if n.ownNode == nil {
		return
	}

	switch {
	case n.ownNode.Spec.IPAM.MinAllocate != 0:
		required = n.ownNode.Spec.IPAM.MinAllocate
	case n.ownNode.Spec.IPAM.PreAllocate != 0:
		required = n.ownNode.Spec.IPAM.PreAllocate
	case n.conf.HealthCheckingEnabled():
		required = 2
	default:
		required = 1
	}

	if n.ownNode.Spec.IPAM.Pool != nil {
		for ip := range n.ownNode.Spec.IPAM.Pool {
			if !n.isIPInReleaseHandshake(ip) {
				numAvailable++
			}
		}
		if len(n.ownNode.Spec.IPAM.Pool) >= required {
			minimumReached = true
		}

		if n.conf.IPAMMode() == ipamOption.IPAMENI || n.conf.IPAMMode() == ipamOption.IPAMAzure || n.conf.IPAMMode() == ipamOption.IPAMAlibabaCloud || n.conf.IPAMMode() == ipamOption.IPAMOpenStack {
<<<<<<< HEAD
=======
			if !n.autoDetectIPv4NativeRoutingCIDR() {
				minimumReached = false
			}

			if len(n.ownNode.Spec.IPAM.CrdPools) > 0 {
				poolMinimumReached := true
				for _, pool := range n.ownNode.Spec.IPAM.CrdPools {
					if len(pool) < required {
						poolMinimumReached = false
					}
				}
				if poolMinimumReached {
					minimumReached = true
				}
			}
		}
	}
	if n.ownNode.Spec.IPAM.CrdPools != nil {
		if n.conf.IPAMMode() == ipamOption.IPAMOpenStack {
>>>>>>> cb7859de
			if !n.autoDetectIPv4NativeRoutingCIDR() {
				minimumReached = false
			}

			if len(n.ownNode.Spec.IPAM.CrdPools) > 0 {
				poolMinimumReached := true
				for _, pool := range n.ownNode.Spec.IPAM.CrdPools {
					if len(pool) < required {
						poolMinimumReached = false
					}
				}
				if poolMinimumReached {
					minimumReached = true
				}
			}
<<<<<<< HEAD
		}
	}
	if n.ownNode.Spec.IPAM.CrdPools != nil {
		if n.conf.IPAMMode() == ipamOption.IPAMOpenStack {
			if !n.autoDetectIPv4NativeRoutingCIDR() {
				minimumReached = false
			}

			if len(n.ownNode.Spec.IPAM.CrdPools) > 0 {
				poolMinimumReached := true
				for _, pool := range n.ownNode.Spec.IPAM.CrdPools {
					if len(pool) < required {
						poolMinimumReached = false
					}
				}
				if poolMinimumReached {
					minimumReached = true
				}
			}
=======
>>>>>>> cb7859de
		}
	}

	return
}

// deleteLocalNodeResource is called when the CiliumNode resource representing
// the local node has been deleted.
func (n *nodeStore) deleteLocalNodeResource() {
	n.mutex.Lock()
	n.ownNode = nil
	n.mutex.Unlock()
}

// updateLocalNodeResource is called when the CiliumNode resource representing
// the local node has been added or updated. It updates the available IPs based
// on the custom resource passed into the function.
func (n *nodeStore) updateLocalNodeResource(node *ciliumv2.CiliumNode) {
	n.mutex.Lock()
	defer n.mutex.Unlock()

	if n.conf.IPAMMode() == ipamOption.IPAMENI {
		if err := configureENIDevices(n.ownNode, node, n.mtuConfig); err != nil {
			log.WithError(err).Errorf("Failed to update routes and rules for ENIs")
		}
	}

	if n.conf.IPAMMode() == ipamOption.IPAMOpenStack {
		if err := configureOpenStackENIs(n.ownNode, node, n.mtuConfig); err != nil {
			log.WithError(err).Errorf("Failed to configure openstack ENIs")
		}
	}

	n.ownNode = node
	n.allocationPoolSize[IPv4] = 0
	n.allocationPoolSize[IPv6] = 0
	if node.Spec.IPAM.Pool != nil {
		for ipString := range node.Spec.IPAM.Pool {
			if ip := net.ParseIP(ipString); ip != nil {
				if ip.To4() != nil {
					n.allocationPoolSize[IPv4]++
				} else {
					n.allocationPoolSize[IPv6]++
				}
			}
		}
	}

	releaseUpstreamSyncNeeded := false
	// ACK or NACK IPs marked for release by the operator
	for ip, status := range n.ownNode.Status.IPAM.ReleaseIPs {
		if n.ownNode.Spec.IPAM.CrdPools == nil {
			continue
		}
		// Ignore states that agent previously responded to.
		if status == ipamOption.IPAMReadyForRelease || status == ipamOption.IPAMDoNotRelease {
			continue
		}
		if p, ok := n.ipsToPool[ip]; ok {
			if _, ok := n.ownNode.Spec.IPAM.CrdPools[p][ip]; !ok {
				if status == ipamOption.IPAMReleased {
					// Remove entry from release-ips only when it is removed from .spec.ipam.pool as well
					delete(n.ownNode.Status.IPAM.ReleaseIPs, ip)
					releaseUpstreamSyncNeeded = true

					// Remove the unreachable route for this IP
					if n.conf.UnreachableRoutesEnabled() {
						parsedIP := net.ParseIP(ip)
						if parsedIP == nil {
							// Unable to parse IP, no point in trying to remove the route
							log.Warningf("Unable to parse IP %s", ip)
							continue
						}

						err := netlink.RouteDel(&netlink.Route{
							Dst:   &net.IPNet{IP: parsedIP, Mask: net.CIDRMask(32, 32)},
							Table: unix.RT_TABLE_MAIN,
							Type:  unix.RTN_UNREACHABLE,
						})
						if err != nil && !errors.Is(err, unix.ESRCH) {
							// We ignore ESRCH, as it means the entry was already deleted
							log.WithError(err).Warningf("Unable to delete unreachable route for IP %s", ip)
							continue
						}
					}
				} else if status == ipamOption.IPAMMarkForRelease {
					// NACK the IP, if this node doesn't own the IP
					n.ownNode.Status.IPAM.ReleaseIPs[ip] = ipamOption.IPAMDoNotRelease
					releaseUpstreamSyncNeeded = true
				}
				continue
			}

			// Ignore all other states, transition to do-not-release and ready-for-release are allowed only from
			// marked-for-release
			if status != ipamOption.IPAMMarkForRelease {
				continue
			}
			// Retrieve the appropriate allocator
			var allocator *crdAllocator
			var ipFamily Family
			if ipAddr := net.ParseIP(ip); ipAddr != nil {
				ipFamily = DeriveFamily(ipAddr)
			}
			if ipFamily == "" {
				continue
			}
			for _, a := range n.allocators {
				if a.family == ipFamily {
					allocator = a
				}
			}
			if allocator == nil {
				continue
			}

			// Some functions like crdAllocator.Allocate() acquire lock on allocator first and then on nodeStore.
			// So release nodestore lock before acquiring allocator lock to avoid potential deadlocks from inconsistent
			// lock ordering.
			n.mutex.Unlock()
			allocator.mutex.Lock()
			if _, ok = allocator.poolAllocated[p]; ok {
				_, ok = allocator.poolAllocated[p][ip]
			}
			allocator.mutex.Unlock()
			n.mutex.Lock()
			if ok {
				// IP still in use, update the operator to stop releasing the IP.
				n.ownNode.Status.IPAM.ReleaseIPs[ip] = ipamOption.IPAMDoNotRelease
			} else {
				n.ownNode.Status.IPAM.ReleaseIPs[ip] = ipamOption.IPAMReadyForRelease
			}
			releaseUpstreamSyncNeeded = true
		}
	}

	if releaseUpstreamSyncNeeded {
		n.refreshTrigger.TriggerWithReason("excess IP release")
	}
}

// setOwnNodeWithoutPoolUpdate overwrites the local node copy (e.g. to update
// its resourceVersion) without updating the available IP pool.
func (n *nodeStore) setOwnNodeWithoutPoolUpdate(node *ciliumv2.CiliumNode) {
	n.mutex.Lock()
	n.ownNode = node
	n.mutex.Unlock()
}

// refreshNodeTrigger is called to refresh the custom resource after taking the
// configured rate limiting into account
//
// Note: The function signature includes the reasons argument in order to
// implement the trigger.TriggerFunc interface despite the argument being
// unused.
func (n *nodeStore) refreshNodeTrigger(reasons []string) {
	if err := n.refreshNode(); err != nil {
		log.WithError(err).Warning("Unable to update CiliumNode custom resource")
		n.refreshTrigger.TriggerWithReason("retry after error")
	}
}

// refreshNode updates the custom resource in the apiserver based on the latest
// information in the local node store
func (n *nodeStore) refreshNode() error {
	n.mutex.RLock()
	if n.ownNode == nil {
		n.mutex.RUnlock()
		return nil
	}

	node := n.ownNode.DeepCopy()
	staleCopyOfAllocators := make([]*crdAllocator, len(n.allocators))
	copy(staleCopyOfAllocators, n.allocators)
	n.mutex.RUnlock()

	node.Status.IPAM.PoolUsed = map[string]ipamTypes.AllocationMap{}

	for _, a := range staleCopyOfAllocators {
		a.mutex.RLock()
		for _, allocationMap := range a.poolAllocated {
			for ip, ipInfo := range allocationMap {
				if node.Status.IPAM.PoolUsed[ipInfo.Pool] == nil {
					node.Status.IPAM.PoolUsed[ipInfo.Pool] = map[string]ipamTypes.AllocationIP{}
				}
				node.Status.IPAM.PoolUsed[ipInfo.Pool][ip] = ipInfo
			}
		}
		a.mutex.RUnlock()
	}
	m := make(map[string]string)
	for p, allocationMap := range node.Spec.IPAM.CrdPools {
		for ip, _ := range allocationMap {
			m[ip] = p
		}
	}
	n.ipsToPool = m

	var err error
	_, err = n.clientset.CiliumV2().CiliumNodes().UpdateStatus(context.TODO(), node, metav1.UpdateOptions{})

	return err
}

// addAllocator adds a new CRD allocator to the node store
func (n *nodeStore) addAllocator(allocator *crdAllocator) {
	n.mutex.Lock()
	n.allocators = append(n.allocators, allocator)
	n.mutex.Unlock()
}

// allocate checks if a particular IP can be allocated or return an error
func (n *nodeStore) allocate(ip net.IP, pool Pool) (*ipamTypes.AllocationIP, error) {
	n.mutex.RLock()
	defer n.mutex.RUnlock()

	if n.ownNode == nil {
		return nil, fmt.Errorf("CiliumNode for own node is not available")
	}

	if n.ownNode.Spec.IPAM.CrdPools[pool.String()] == nil {
		return nil, fmt.Errorf("No IPs available")
	}

	if n.isIPInReleaseHandshake(ip.String()) {
		return nil, fmt.Errorf("IP not available, marked or ready for release")
	}

	ipInfo, ok := n.ownNode.Spec.IPAM.CrdPools[pool.String()][ip.String()]
	if !ok {
		return nil, NewIPNotAvailableInPoolError(ip)
	}

	ipInfo.Pool = pool.String()

	return &ipInfo, nil
}

// isIPInReleaseHandshake validates if a given IP is currently in the process of being released
func (n *nodeStore) isIPInReleaseHandshake(ip string) bool {
	if n.ownNode.Status.IPAM.ReleaseIPs == nil {
		return false
	}
	if status, ok := n.ownNode.Status.IPAM.ReleaseIPs[ip]; ok {
		if status == ipamOption.IPAMMarkForRelease || status == ipamOption.IPAMReadyForRelease || status == ipamOption.IPAMReleased {
			return true
		}
	}
	return false
}

// allocateNext allocates the next available IP or returns an error
func (n *nodeStore) allocateNext(poolAllocated map[string]ipamTypes.AllocationMap, family Family, owner string, pool Pool) (net.IP, *ipamTypes.AllocationIP, error) {
	n.mutex.RLock()
	defer n.mutex.RUnlock()

	if n.ownNode == nil {
		return nil, nil, fmt.Errorf("CiliumNode for own node is not available")
	}
	var allocate ipamTypes.AllocationMap
	allocated := poolAllocated[pool.String()]

	if n.ownNode.Spec.IPAM.CrdPools != nil && n.ownNode.Spec.IPAM.CrdPools[pool.String()] != nil {
		allocate = n.ownNode.Spec.IPAM.CrdPools[pool.String()]
	} else {
		allocate = n.ownNode.Spec.IPAM.Pool
	}

	// Check if IP has a custom owner (only supported in manual CRD mode)
	if n.conf.IPAMMode() == ipamOption.IPAMCRD && len(owner) != 0 {
		for ip, ipInfo := range allocate {
			if ipInfo.Owner == owner {
				parsedIP := net.ParseIP(ip)
				if parsedIP == nil {
					log.WithFields(logrus.Fields{
						fieldName: n.ownNode.Name,
						"ip":      ip,
					}).Warning("Unable to parse IP in CiliumNode custom resource")
					return nil, nil, fmt.Errorf("invalid custom ip %s for %s. ", ip, owner)
				}
				if DeriveFamily(parsedIP) != family {
					continue
				}
				return parsedIP, &ipInfo, nil
			}
		}
	}

	// FIXME: This is currently using a brute-force method that can be
	// optimized
	for ip, ipInfo := range allocate {
		if _, ok := allocated[ip]; !ok {

			if n.isIPInReleaseHandshake(ip) {
				continue // IP not available
			}
			if ipInfo.Owner != "" {
				continue // IP is used by another
			}
			parsedIP := net.ParseIP(ip)
			if parsedIP == nil {
				log.WithFields(logrus.Fields{
					fieldName: n.ownNode.Name,
					"ip":      ip,
				}).Warning("Unable to parse IP in CiliumNode custom resource")
				continue
			}

			if n.csipMgr != nil {
				if ownerBy, isCsip := n.csipMgr.IsCSIPAddress(ip); isCsip {
					if ownerBy != owner {
						continue
					}
				}
			}

			if DeriveFamily(parsedIP) != family {
				continue
			}
			ipInfo.Pool = pool.String()

			return parsedIP, &ipInfo, nil
		}
	}

	return nil, nil, fmt.Errorf("No more IPs available")
}

// totalPoolSize returns the total size of the allocation pool
func (n *nodeStore) totalPoolSize(family Family) int {
	n.mutex.RLock()
	defer n.mutex.RUnlock()

	if num, ok := n.allocationPoolSize[family]; ok {
		return num
	}
	return 0
}

// crdAllocator implements the CRD-backed IP allocator
type crdAllocator struct {
	// store is the node store backing the custom resource
	store *nodeStore

	// mutex protects access to the allocated map
	mutex lock.RWMutex

	// allocated is a map of all allocated IPs indexed by the allocated IP
	// represented as string
	allocated ipamTypes.AllocationMap

	poolAllocated map[string]ipamTypes.AllocationMap

	// family is the address family this allocator is allocator for
	family Family

	conf Configuration
}

// newCRDAllocator creates a new CRD-backed IP allocator
func newCRDAllocator(family Family, c Configuration, owner Owner, clientset client.Clientset, k8sEventReg K8sEventRegister, mtuConfig MtuConfiguration, csipMgr *staticip.Manager) Allocator {
	initNodeStore.Do(func() {
		sharedNodeStore = newNodeStore(nodeTypes.GetName(), c, owner, clientset, k8sEventReg, mtuConfig, csipMgr)
	})

	allocator := &crdAllocator{
		allocated:     ipamTypes.AllocationMap{},
		family:        family,
		store:         sharedNodeStore,
		conf:          c,
		poolAllocated: map[string]ipamTypes.AllocationMap{},
	}

	sharedNodeStore.addAllocator(allocator)

	return allocator
}

// deriveGatewayIP accept the CIDR and the index of the IP in this CIDR.
func deriveGatewayIP(cidr string, index int) string {
	_, ipNet, err := net.ParseCIDR(cidr)
	if err != nil {
		log.WithError(err).Warningf("Unable to parse subnet CIDR %s", cidr)
		return ""
	}
	gw := ip.GetIPAtIndex(*ipNet, int64(index))
	if gw == nil {
		return ""
	}
	return gw.String()
}

func (a *crdAllocator) buildAllocationResult(ip net.IP, ipInfo *ipamTypes.AllocationIP) (result *AllocationResult, err error) {
	result = &AllocationResult{IP: ip}

	a.store.mutex.RLock()
	defer a.store.mutex.RUnlock()

	if a.store.ownNode == nil {
		return
	}

	switch a.conf.IPAMMode() {

	// In ENI mode, the Resource points to the ENI so we can derive the
	// master interface and all CIDRs of the VPC
	case ipamOption.IPAMENI:
		for _, eni := range a.store.ownNode.Status.ENI.ENIs {
			if eni.ID == ipInfo.Resource {
				result.PrimaryMAC = eni.MAC
				result.CIDRs = []string{eni.VPC.PrimaryCIDR}
				result.CIDRs = append(result.CIDRs, eni.VPC.CIDRs...)
				// Add manually configured Native Routing CIDR
				if a.conf.GetIPv4NativeRoutingCIDR() != nil {
					result.CIDRs = append(result.CIDRs, a.conf.GetIPv4NativeRoutingCIDR().String())
				}
				if eni.Subnet.CIDR != "" {
					// The gateway for a subnet and VPC is always x.x.x.1
					// Ref: https://docs.aws.amazon.com/vpc/latest/userguide/VPC_Route_Tables.html
					result.GatewayIP = deriveGatewayIP(eni.Subnet.CIDR, 1)
				}
				result.InterfaceNumber = strconv.Itoa(eni.Number)

				return
			}
		}
		return nil, fmt.Errorf("unable to find ENI %s", ipInfo.Resource)

	// In Azure mode, the Resource points to the azure interface so we can
	// derive the master interface
	case ipamOption.IPAMAzure:
		for _, iface := range a.store.ownNode.Status.Azure.Interfaces {
			if iface.ID == ipInfo.Resource {
				result.PrimaryMAC = iface.MAC
				result.GatewayIP = iface.Gateway
				result.CIDRs = append(result.CIDRs, iface.CIDR)
				// For now, we can hardcode the interface number to a valid
				// integer because it will not be used in the allocation result
				// anyway. To elaborate, Azure IPAM mode automatically sets
				// option.Config.EgressMultiHomeIPRuleCompat to true, meaning
				// that the CNI will not use the interface number when creating
				// the pod rules and routes. We are hardcoding simply to bypass
				// the parsing errors when InterfaceNumber is empty. See
				// https://github.com/cilium/cilium/issues/15496.
				//
				// TODO: Once https://github.com/cilium/cilium/issues/14705 is
				// resolved, then we don't need to hardcode this anymore.
				result.InterfaceNumber = "0"
				return
			}
		}
		return nil, fmt.Errorf("unable to find ENI %s", ipInfo.Resource)

	// In AlibabaCloud mode, the Resource points to the ENI so we can derive the
	// master interface and all CIDRs of the VPC
	case ipamOption.IPAMAlibabaCloud:
		for _, eni := range a.store.ownNode.Status.AlibabaCloud.ENIs {
			if eni.NetworkInterfaceID != ipInfo.Resource {
				continue
			}
			result.PrimaryMAC = eni.MACAddress
			result.CIDRs = []string{eni.VSwitch.CIDRBlock}

			// Ref: https://www.alibabacloud.com/help/doc-detail/65398.html
			result.GatewayIP = deriveGatewayIP(eni.VSwitch.CIDRBlock, -3)
			result.InterfaceNumber = strconv.Itoa(alibabaCloud.GetENIIndexFromTags(eni.Tags))
			return
		}
		return nil, fmt.Errorf("unable to find ENI %s", ipInfo.Resource)

	case ipamOption.IPAMOpenStack:
		for _, eni := range a.store.ownNode.Status.OpenStack.ENIs {
			if eni.ID == ipInfo.Resource {
				result.PrimaryMAC = eni.MAC
				result.CIDRs = []string{eni.Subnet.CIDR}
				result.CIDRs = append(result.CIDRs, eni.Subnet.CIDR)
				// Add manually configured Native Routing CIDR
				if a.conf.GetIPv4NativeRoutingCIDR() != nil {
					result.CIDRs = append(result.CIDRs, a.conf.GetIPv4NativeRoutingCIDR().String())
				}
				if eni.Subnet.CIDR != "" {
					result.GatewayIP = deriveGatewayIP(eni.Subnet.CIDR, 1)
				}
				result.InterfaceNumber = strconv.Itoa(openStack.GetENIIndexFromTags(eni.Tags))
				result.IPPoolName = Pool(ipInfo.Pool)
				return
			}
		}
		return nil, fmt.Errorf("unable to find ENI %s", ipInfo.Resource)

	}

	return
}

// Allocate will attempt to find the specified IP in the custom resource and
// allocate it if it is available. If the IP is unavailable or already
// allocated, an error is returned. The custom resource will be updated to
// reflect the newly allocated IP.
func (a *crdAllocator) Allocate(ip net.IP, owner string, pool Pool) (*AllocationResult, error) {
	a.mutex.Lock()
	defer a.mutex.Unlock()
	if a.poolAllocated[pool.String()] == nil {
		return nil, fmt.Errorf("IP Pool unexist")
	}

	if am, ok := a.poolAllocated[pool.String()][ip.String()]; ok {
		if am.Owner != owner {
			if am.Owner+" [restored]" != owner {
				return nil, fmt.Errorf("IP already in use")
			}
		}
	}

	ipInfo, err := a.store.allocate(ip, pool)
	if err != nil {
		return nil, err
	}

	result, err := a.buildAllocationResult(ip, ipInfo)
	if err != nil {
		return nil, fmt.Errorf("failed to associate IP %s inside CiliumNode: %w", ip, err)
	}

	a.markAllocated(ip, owner, *ipInfo)
	// Update custom resource to reflect the newly allocated IP.
	a.store.refreshTrigger.TriggerWithReason(fmt.Sprintf("allocation of IP %s", ip.String()))

	return result, nil
}

// AllocateWithoutSyncUpstream will attempt to find the specified IP in the
// custom resource and allocate it if it is available. If the IP is
// unavailable or already allocated, an error is returned. The custom resource
// will not be updated.
func (a *crdAllocator) AllocateWithoutSyncUpstream(ip net.IP, owner string, pool Pool) (*AllocationResult, error) {
	a.mutex.Lock()
	defer a.mutex.Unlock()

	if am, ok := a.poolAllocated[pool.String()][ip.String()]; ok {
		if am.Owner != owner {
			if am.Owner+" [restored]" != owner {
				return nil, fmt.Errorf("IP already in use")
			}
		}
	}

	ipInfo, err := a.store.allocate(ip, pool)
	if err != nil {
		return nil, err
	}

	result, err := a.buildAllocationResult(ip, ipInfo)
	if err != nil {
		return nil, fmt.Errorf("failed to associate IP %s inside CiliumNode: %w", ip, err)
	}

	a.markAllocated(ip, owner, *ipInfo)

	return result, nil
}

// Release will release the specified IP or return an error if the IP has not
// been allocated before. The custom resource will be updated to reflect the
// released IP.
func (a *crdAllocator) Release(ip net.IP, pool Pool) error {
	a.mutex.Lock()
	defer a.mutex.Unlock()

	if _, ok := a.poolAllocated[pool.String()][ip.String()]; !ok {
		return fmt.Errorf("IP %s is not allocated", ip.String())
	}

	delete(a.poolAllocated[pool.String()], ip.String())
	// Update custom resource to reflect the newly released IP.
	a.store.refreshTrigger.TriggerWithReason(fmt.Sprintf("release of IP %s", ip.String()))

	return nil
}

// markAllocated marks a particular IP as allocated
func (a *crdAllocator) markAllocated(ip net.IP, owner string, ipInfo ipamTypes.AllocationIP) {
	ipInfo.Owner = owner
	if a.poolAllocated[ipInfo.Pool] == nil {
		a.poolAllocated[ipInfo.Pool] = map[string]ipamTypes.AllocationIP{}
	}
	a.poolAllocated[ipInfo.Pool][ip.String()] = ipInfo
}

// AllocateNext allocates the next available IP as offered by the custom
// resource or return an error if no IP is available. The custom resource will
// be updated to reflect the newly allocated IP.
func (a *crdAllocator) AllocateNext(owner string, pool Pool) (*AllocationResult, error) {
	a.mutex.Lock()
	defer a.mutex.Unlock()

	ip, ipInfo, err := a.store.allocateNext(a.poolAllocated, a.family, owner, pool)
	if err != nil {
		return nil, err
	}

	result, err := a.buildAllocationResult(ip, ipInfo)
	if err != nil {
		return nil, fmt.Errorf("failed to associate IP %s inside CiliumNode: %w", ip, err)
	}

	a.markAllocated(ip, owner, *ipInfo)
	// Update custom resource to reflect the newly allocated IP.
	a.store.refreshTrigger.TriggerWithReason(fmt.Sprintf("allocation of IP %s", ip.String()))

	return result, nil
}

// AllocateNextWithoutSyncUpstream allocates the next available IP as offered
// by the custom resource or return an error if no IP is available. The custom
// resource will not be updated.
func (a *crdAllocator) AllocateNextWithoutSyncUpstream(owner string, pool Pool) (*AllocationResult, error) {
	a.mutex.Lock()
	defer a.mutex.Unlock()

	ip, ipInfo, err := a.store.allocateNext(a.poolAllocated, a.family, owner, pool)
	if err != nil {
		return nil, err
	}

	result, err := a.buildAllocationResult(ip, ipInfo)
	if err != nil {
		return nil, fmt.Errorf("failed to associate IP %s inside CiliumNode: %w", ip, err)
	}

	a.markAllocated(ip, owner, *ipInfo)

	return result, nil
}

// Dump provides a status report and lists all allocated IP addresses
func (a *crdAllocator) Dump() (map[string]string, string) {
	a.mutex.RLock()
	defer a.mutex.RUnlock()

	allocs := map[string]string{}
	for _, allocationMap := range a.poolAllocated {
		for ip := range allocationMap {
			allocs[ip] = ""
		}
	}

	status := fmt.Sprintf("%d/%d allocated", len(allocs), a.store.totalPoolSize(a.family))
	return allocs, status
}

// RestoreFinished marks the status of restoration as done
func (a *crdAllocator) RestoreFinished() {
	a.store.restoreCloseOnce.Do(func() {
		close(a.store.restoreFinished)
	})
}

// NewIPNotAvailableInPoolError returns an error resprenting the given IP not
// being available in the IPAM pool.
func NewIPNotAvailableInPoolError(ip net.IP) error {
	return &ErrIPNotAvailableInPool{ip: ip}
}

// ErrIPNotAvailableInPool represents an error when an IP is not available in
// the pool.
type ErrIPNotAvailableInPool struct {
	ip net.IP
}

func (e *ErrIPNotAvailableInPool) Error() string {
	return fmt.Sprintf("IP %s is not available", e.ip.String())
}

// Is provides this error type with the logic for use with errors.Is.
func (e *ErrIPNotAvailableInPool) Is(target error) bool {
	if e == nil || target == nil {
		return false
	}
	t, ok := target.(*ErrIPNotAvailableInPool)
	if !ok {
		return ok
	}
	if t == nil {
		return false
	}
	return t.ip.Equal(e.ip)
}<|MERGE_RESOLUTION|>--- conflicted
+++ resolved
@@ -98,21 +98,12 @@
 		mtuConfig:          mtuConfig,
 		clientset:          clientset,
 		ipsToPool:          map[string]string{},
-<<<<<<< HEAD
 	}
 
 	if csipMgr != nil {
 		store.csipMgr = csipMgr
 	}
 
-=======
-	}
-
-	if csipMgr != nil {
-		store.csipMgr = csipMgr
-	}
-
->>>>>>> cb7859de
 	store.restoreFinished = make(chan struct{})
 
 	t, err := trigger.NewTrigger(trigger.Parameters{
@@ -345,8 +336,6 @@
 		}
 
 		if n.conf.IPAMMode() == ipamOption.IPAMENI || n.conf.IPAMMode() == ipamOption.IPAMAzure || n.conf.IPAMMode() == ipamOption.IPAMAlibabaCloud || n.conf.IPAMMode() == ipamOption.IPAMOpenStack {
-<<<<<<< HEAD
-=======
 			if !n.autoDetectIPv4NativeRoutingCIDR() {
 				minimumReached = false
 			}
@@ -366,7 +355,6 @@
 	}
 	if n.ownNode.Spec.IPAM.CrdPools != nil {
 		if n.conf.IPAMMode() == ipamOption.IPAMOpenStack {
->>>>>>> cb7859de
 			if !n.autoDetectIPv4NativeRoutingCIDR() {
 				minimumReached = false
 			}
@@ -382,28 +370,6 @@
 					minimumReached = true
 				}
 			}
-<<<<<<< HEAD
-		}
-	}
-	if n.ownNode.Spec.IPAM.CrdPools != nil {
-		if n.conf.IPAMMode() == ipamOption.IPAMOpenStack {
-			if !n.autoDetectIPv4NativeRoutingCIDR() {
-				minimumReached = false
-			}
-
-			if len(n.ownNode.Spec.IPAM.CrdPools) > 0 {
-				poolMinimumReached := true
-				for _, pool := range n.ownNode.Spec.IPAM.CrdPools {
-					if len(pool) < required {
-						poolMinimumReached = false
-					}
-				}
-				if poolMinimumReached {
-					minimumReached = true
-				}
-			}
-=======
->>>>>>> cb7859de
 		}
 	}
 
